import org.gradle.api.JavaVersion

/**
 * @author Vivien Mahe
 * @since 23/07/2022
 */

object ProjectConfiguration {

    object Alarmee {
        const val packageName = "com.tweener.alarmee"
<<<<<<< HEAD
        const val versionName = "1.3.0"
=======
        const val versionName = "1.2.1"
>>>>>>> c4a8c9df
        const val namespace = "$packageName.android"
        const val compileSDK = 34
        const val minSDK = 24

        object Maven {
            const val name = "Alarmee"
            const val description = "A Kotlin Multiplatform library for seamless alarm scheduling"
            const val group = "io.github.tweener"
            const val packageUrl = "https://github.com/Tweener/alarmee"
            const val gitUrl = "github.com:Tweener/alarmee.git"

            object Developer {
                const val id = "Tweener"
                const val name = "Vivien Mahé"
                const val email = "vivien@tweener-labs.com"
            }
        }
    }

    object Compiler {
        val javaCompatibility = JavaVersion.VERSION_21
        val jvmTarget = javaCompatibility.toString()
    }
}<|MERGE_RESOLUTION|>--- conflicted
+++ resolved
@@ -9,11 +9,7 @@
 
     object Alarmee {
         const val packageName = "com.tweener.alarmee"
-<<<<<<< HEAD
         const val versionName = "1.3.0"
-=======
-        const val versionName = "1.2.1"
->>>>>>> c4a8c9df
         const val namespace = "$packageName.android"
         const val compileSDK = 34
         const val minSDK = 24
