--- conflicted
+++ resolved
@@ -45,22 +45,14 @@
 ) : AlarmeeScheduler() {
 
     override fun scheduleAlarm(alarmee: Alarmee, onSuccess: () -> Unit) {
-<<<<<<< HEAD
-        val trigger = UNCalendarNotificationTrigger.triggerWithDateMatchingComponents(dateComponents = alarmee.scheduledDateTime.toNSDateComponents(timeZone = alarmee.timeZone), repeats = false)
-=======
         val trigger = UNCalendarNotificationTrigger.triggerWithDateMatchingComponents(dateComponents = alarmee.scheduledDateTime!!.toNSDateComponents(), repeats = false)
->>>>>>> 06f5369c
 
         configureNotification(uuid = alarmee.uuid, alarmee = alarmee, notificationTrigger = trigger, onScheduleSuccess = onSuccess)
     }
 
     override fun scheduleRepeatingAlarm(alarmee: Alarmee, repeatInterval: RepeatInterval, onSuccess: () -> Unit) {
         // Schedule the first notification at the start date
-<<<<<<< HEAD
-        val firstTrigger = UNCalendarNotificationTrigger.triggerWithDateMatchingComponents(dateComponents = alarmee.scheduledDateTime.toNSDateComponents(timeZone = alarmee.timeZone), repeats = false)
-=======
         val firstTrigger = UNCalendarNotificationTrigger.triggerWithDateMatchingComponents(dateComponents = alarmee.scheduledDateTime!!.toNSDateComponents(), repeats = false)
->>>>>>> 06f5369c
 
         // Create a specific uuid for the one-off notification, so it is different from the one for the repeating notification.
         // Two notifications with the same identifier will overwrite each other, therefore, the repeating notification overwrites the one-off notification before the first one has a chance to trigger.
@@ -121,9 +113,6 @@
         notificationCenter.removePendingNotificationRequestsWithIdentifiers(identifiers = listOf(uuid, getFirstRepeatingNotificationUuid(uuid = uuid)))
     }
 
-<<<<<<< HEAD
-    private fun configureNotification(uuid: String, alarmee: Alarmee, notificationTrigger: UNNotificationTrigger, onScheduleSuccess: () -> Unit) {
-=======
     override fun pushAlarmee(alarmee: Alarmee, onSuccess: () -> Unit) {
         val trigger = null
 
@@ -131,12 +120,11 @@
             uuid = alarmee.uuid,
             alarmee = alarmee,
             notificationTrigger = trigger,
-            onSuccess = onSuccess
+            onScheduleSuccess = onSuccess
         )
     }
 
-    private fun configureNotification(uuid: String, alarmee: Alarmee, notificationTrigger: UNNotificationTrigger?, onSuccess: () -> Unit) {
->>>>>>> 06f5369c
+    private fun configureNotification(uuid: String, alarmee: Alarmee, notificationTrigger: UNNotificationTrigger?, onScheduleSuccess: () -> Unit) {
         val content = UNMutableNotificationContent().apply {
             setTitle(alarmee.notificationTitle)
             setBody(alarmee.notificationBody)
